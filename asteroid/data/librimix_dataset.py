--- conflicted
+++ resolved
@@ -27,15 +27,9 @@
             * ``'sep_clean'`` for two-speaker clean source separation.
             * ``'sep_noisy'`` for two-speaker noisy source separation.
 
-<<<<<<< HEAD
-        sample_rate (int) : The sample rate of the sources and mixtures
-        n_src (int) : The number of sources in the mixture
-        segment (int, optional) : The desired sources and mixtures length in s
-=======
         sample_rate (int) : The sample rate of the sources and mixtures.
         n_src (int) : The number of sources in the mixture.
-        segment (int) : The desired sources and mixtures length in s.
->>>>>>> 89f24fd6
+        segment (int, optional) : The desired sources and mixtures length in s.
 
     References
         [1] "LibriMix: An Open-Source Dataset for Generalizable Speech Separation",
