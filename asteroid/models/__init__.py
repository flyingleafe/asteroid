# Models
from .base_models import BaseModel
from .conv_tasnet import ConvTasNet
from .dccrnet import DCCRNet
from .dcunet import DCUNet
from .dprnn_tasnet import DPRNNTasNet
from .sudormrf import SuDORMRFImprovedNet, SuDORMRFNet
from .dptnet import DPTNet
from .lstm_tasnet import LSTMTasNet
from .demask import DeMask
from .wave_unet import WaveUNet
from .demucs import Demucs
from .smolnet import SMoLnet
from .fcnn_regression import RegressionFCNN
<<<<<<< HEAD
from .vae import VAE
=======
from .phasen import Phasen
>>>>>>> 60fdbbb3

# Sharing-related
from .publisher import save_publishable, upload_publishable

__all__ = [
    "ConvTasNet",
    "DPRNNTasNet",
    "SuDORMRFImprovedNet",
    "SuDORMRFNet",
    "DPTNet",
    "LSTMTasNet",
    "DeMask",
    "DCUNet",
    "DCCRNet",
    "WaveUNet",
    "Demucs",
    "SMoLnet",
    "RegressionFCNN",
<<<<<<< HEAD
    "VAE",
=======
    "Phasen",
>>>>>>> 60fdbbb3
    "save_publishable",
    "upload_publishable",
]


def register_model(custom_model):
    """Register a custom model, gettable with `models.get`.

    Args:
        custom_model: Custom model to register.

    """
    if (
        custom_model.__name__ in globals().keys()
        or custom_model.__name__.lower() in globals().keys()
    ):
        raise ValueError(f"Model {custom_model.__name__} already exists. Choose another name.")
    globals().update({custom_model.__name__: custom_model})


def get(identifier):
    """Returns an model class from a string (case-insensitive).

    Args:
        identifier (str): the model name.

    Returns:
        :class:`torch.nn.Module`
    """
    if isinstance(identifier, str):
        to_get = {k.lower(): v for k, v in globals().items()}
        cls = to_get.get(identifier.lower())
        if cls is None:
            raise ValueError(f"Could not interpret model name : {str(identifier)}")
        return cls
    raise ValueError(f"Could not interpret model name : {str(identifier)}")<|MERGE_RESOLUTION|>--- conflicted
+++ resolved
@@ -12,11 +12,8 @@
 from .demucs import Demucs
 from .smolnet import SMoLnet
 from .fcnn_regression import RegressionFCNN
-<<<<<<< HEAD
 from .vae import VAE
-=======
 from .phasen import Phasen
->>>>>>> 60fdbbb3
 
 # Sharing-related
 from .publisher import save_publishable, upload_publishable
@@ -35,11 +32,8 @@
     "Demucs",
     "SMoLnet",
     "RegressionFCNN",
-<<<<<<< HEAD
     "VAE",
-=======
     "Phasen",
->>>>>>> 60fdbbb3
     "save_publishable",
     "upload_publishable",
 ]
